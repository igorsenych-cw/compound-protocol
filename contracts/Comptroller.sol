--- conflicted
+++ resolved
@@ -1214,11 +1214,7 @@
         // Update supplier's index to the current index since we are distributing accrued COMP
         compSupplierIndex[cToken][supplier] = supplyIndex;
 
-<<<<<<< HEAD
         if (supplierIndex == 0 && supplyIndex >= compInitialIndex) {
-=======
-        if (supplierIndex == 0 && supplyIndex > compInitialIndex) {
->>>>>>> 4aa526d8
             // Covers the case where users supplied tokens before the market's supply state index was set.
             // Rewards the user with COMP accrued from the start of when supplier rewards were first
             // set for the market.
@@ -1257,11 +1253,7 @@
         // Update borrowers's index to the current index since we are distributing accrued COMP
         compBorrowerIndex[cToken][borrower] = borrowIndex;
 
-<<<<<<< HEAD
         if (borrowerIndex == 0 && borrowIndex >= compInitialIndex) {
-=======
-        if (borrowerIndex == 0 && borrowIndex > compInitialIndex) {
->>>>>>> 4aa526d8
             // Covers the case where users borrowed tokens before the market's borrow state index was set.
             // Rewards the user with COMP accrued from the start of when borrower rewards were first
             // set for the market.
