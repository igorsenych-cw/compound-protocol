--- conflicted
+++ resolved
@@ -12,12 +12,8 @@
 
 describe('PriceOracleProxy', () => {
   let root, accounts;
-<<<<<<< HEAD
   let oracle, backingOracle, cEth, cUsdc, cSai, cDai, cUsdt, cOther;
-=======
-  let oracle, backingOracle, cEth, cUsdc, cSai, cDai, cOther;
   let daiOracleKey = address(2);
->>>>>>> eee83bcb
 
   beforeEach(async () => {
     [root, ...accounts] = saddle.accounts;
